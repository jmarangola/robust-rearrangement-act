from omegaconf import DictConfig, OmegaConf
from src.behavior import get_actor
from src.behavior.base import Actor
import torch
import wandb

from typing import Union
from wandb.sdk.wandb_run import Run

from ipdb import set_trace as bp  # noqa


import os
import pickle
from omegaconf import OmegaConf, DictConfig


def load_bc_actor(run_id: str, wt_type="best_success_rate", device="cuda"):
    cfg, model_path = get_model_from_api_or_cached(run_id, wt_type)

    if "flatten_obs" not in cfg.actor:
        cfg.actor.flatten_obs = True
    if "predict_past_actions" not in cfg.actor:
        cfg.actor.predict_past_actions = False

    bc_actor: Actor = get_actor(cfg, device=device)
    bc_actor.load_state_dict(torch.load(model_path))
    bc_actor.eval()
    bc_actor.to(device)

    return bc_actor


<<<<<<< HEAD
def load_bc_cfg_and_wts(run_id: str, wt_type="best_success_rate", device="cuda"):
    api = wandb.Api(overrides=dict(entity="ankile"))
    run = api.run(run_id)

    cfg: DictConfig = OmegaConf.create(run.config)
    if "flatten_obs" not in cfg.actor:
        cfg.actor.flatten_obs = True
    if "predict_past_actions" not in cfg.actor:
        cfg.actor.predict_past_actions = False

    model_path = (
        [f for f in run.files() if f.name.endswith(".pt") and wt_type in f.name][0]
        .download(exist_ok=True)
        .name
    )

    print(model_path)
=======
def get_model_from_api_or_cached(run_id: str, wt_type: str):
    cache_dir = os.environ.get("WANDB_CACHE_DIR", "./wandb_cache")
    cache_file = os.path.join(cache_dir, f"{run_id.replace('/', '-')}_{wt_type}.pkl")

    if os.path.exists(cache_file):
        # Load the cached data from the file system
        with open(cache_file, "rb") as f:
            cfg, model_path = pickle.load(f)
    else:
        try:
            # Try to fetch the data using the Weights and Biases API
            api = wandb.Api(overrides=dict(entity="ankile"))
            run = api.run(run_id)

            cfg: DictConfig = OmegaConf.create(run.config)

            model_path = (
                [
                    f
                    for f in run.files()
                    if f.name.endswith(".pt") and wt_type in f.name
                ][0]
                .download(exist_ok=True)
                .name
            )

            # Cache the data on the file system for future use
            os.makedirs(cache_dir, exist_ok=True)
            with open(cache_file, "wb") as f:
                pickle.dump((cfg, model_path), f)

        except Exception as e:
            # If the API call fails, try to find the files on the file system
            print(f"API call failed: {str(e)}. Searching for files on the file system.")
            cfg_path = os.path.join(run_id, "config.yaml")
            model_path = os.path.join(run_id, f"{wt_type}.pt")

            if os.path.exists(cfg_path) and os.path.exists(model_path):
                cfg = OmegaConf.load(cfg_path)
            else:
                raise FileNotFoundError(
                    f"Could not find the required files for run {run_id}"
                )
>>>>>>> d0327f27

    return cfg, model_path


def load_eval_config(
    run: Run,
    actor_name: str,
    action_horizon: Union[int, None] = None,
    inference_steps: Union[int, None] = None,
):

    def make_config_override_actor(
        run: Run,
        action_horizon: Union[int, None] = None,
        inference_steps: Union[int, None] = None,
    ):
        cfg: DictConfig = OmegaConf.create(
            {
                **run.config,
                "project_name": run.project,
                "actor": {
                    **run.config["actor"],
                    "inference_steps": (
                        inference_steps if inference_steps is not None else 4
                    ),
                    "action_horizon": (
                        action_horizon
                        if action_horizon is not None
                        else run.config["actor"]["action_horizon"]
                    ),
                },
            },
        )
        return cfg

    if "residual" in run.project:
        # if residual, load the config from the base policy and merge
        res_cfg: DictConfig = OmegaConf.create(run.config)

        api = wandb.Api(overrides=dict(entity="ankile"))
        base_run_id = run.config["base_bc_poliy"]
        base_run: Run = api.run(base_run_id)
        cfg = make_config_override_actor(
            base_run, action_horizon=action_horizon, inference_steps=inference_steps
        )

        # merge
        cfg.actor.update({"residual_policy": res_cfg.residual_policy})

    else:
        # if base BC, just directly load the config
        cfg = make_config_override_actor(run, action_horizon=action_horizon)

    cfg.actor.name = actor_name

    return cfg


def load_model_weights(
    run: Run, actor: Actor, wt_type: str = "best", device: str = "cuda"
):

    def get_model_path_from_run(run: Run):
        checkpoint_type = wt_type
        model_file = [
            f
            for f in run.files()
            if f.name.endswith(".pt") and checkpoint_type in f.name
        ][0]
        print(f"Loading checkpoint: {model_file.name}")
        model_path = model_file.download(
            root=f"./models/{run.name}", exist_ok=True, replace=True
        ).name

        print(f"Model path: {model_path}")
        return model_path

    if "residual" in run.project:
        # if residual, load the config from the base policy and merge
        res_model_path = get_model_path_from_run(run)
        actor.residual_policy.load_state_dict(
            torch.load(res_model_path)["model_state_dict"]
        )

        api = wandb.Api(overrides=dict(entity="ankile"))
        base_run_id = run.config["base_bc_poliy"]
        base_run: Run = api.run(base_run_id)
        base_model_path = get_model_path_from_run(base_run)

        base_state_dict = torch.load(base_model_path)

        base_model_state_dict = {
            key[len("model.") :]: value
            for key, value in base_state_dict.items()
            if key.startswith("model.")
        }
        base_normalizer_state_dict = {
            key[len("normalizer.") :]: value
            for key, value in base_state_dict.items()
            if key.startswith("normalizer.")
        }

        # Load the normalizer state dict
        actor.normalizer.load_state_dict(base_normalizer_state_dict)
        actor.model.load_state_dict(base_model_state_dict)
        # actor.model.load_state_dict(torch.load(base_model_path))
    else:
        model_path = get_model_path_from_run(run)
        actor.load_state_dict(torch.load(model_path))

    actor.eval()
    actor.to(device)

    return actor<|MERGE_RESOLUTION|>--- conflicted
+++ resolved
@@ -31,25 +31,6 @@
     return bc_actor
 
 
-<<<<<<< HEAD
-def load_bc_cfg_and_wts(run_id: str, wt_type="best_success_rate", device="cuda"):
-    api = wandb.Api(overrides=dict(entity="ankile"))
-    run = api.run(run_id)
-
-    cfg: DictConfig = OmegaConf.create(run.config)
-    if "flatten_obs" not in cfg.actor:
-        cfg.actor.flatten_obs = True
-    if "predict_past_actions" not in cfg.actor:
-        cfg.actor.predict_past_actions = False
-
-    model_path = (
-        [f for f in run.files() if f.name.endswith(".pt") and wt_type in f.name][0]
-        .download(exist_ok=True)
-        .name
-    )
-
-    print(model_path)
-=======
 def get_model_from_api_or_cached(run_id: str, wt_type: str):
     cache_dir = os.environ.get("WANDB_CACHE_DIR", "./wandb_cache")
     cache_file = os.path.join(cache_dir, f"{run_id.replace('/', '-')}_{wt_type}.pkl")
@@ -93,7 +74,6 @@
                 raise FileNotFoundError(
                     f"Could not find the required files for run {run_id}"
                 )
->>>>>>> d0327f27
 
     return cfg, model_path
 
