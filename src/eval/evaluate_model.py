import argparse
import time

import furniture_bench
from furniture_bench.envs.furniture_sim_env import FurnitureSimEnv
import torch  # needs to be after isaac gym imports
from omegaconf import OmegaConf
from src.behavior.base import Actor  # noqa
from src.behavior.diffusion import DiffusionPolicy  # noqa
from src.gym.furniture_sim_env import FurnitureRLSimEnv
from src.eval.rollout import calculate_success_rate
from src.behavior import get_actor
from src.common.tasks import furniture2idx, task_timeout
from src.common.files import trajectory_save_dir
from src.gym import get_env, get_rl_env
from src.eval.eval_utils import load_eval_config, load_model_weights

from typing import List
from ipdb import set_trace as bp  # noqa
import wandb
from wandb import Api
from wandb.sdk.wandb_run import Run

api = Api()


def validate_args(args: argparse.Namespace):
    assert (
        sum(
            [
                args.run_id is not None,
                args.sweep_id is not None,
                args.project_id is not None,
            ]
        )
        == 1
    ), "Exactly one of run-id, sweep-id, project-id must be provided"
    assert args.run_state is None or all(
        [
            state in ["running", "finished", "failed", "crashed"]
            for state in args.run_state
        ]
    ), (
        "Invalid run-state: "
        f"{args.run_state}. Valid options are: None, running, finished, failed, crashed"
    )

    assert not args.leaderboard, "Leaderboard mode is not supported as of now"

    assert not args.store_video_wandb or args.wandb, "store-video-wandb requires wandb"


def get_runs(args: argparse.Namespace) -> List[Run]:
    # Clear the cache to make sure we get the latest runs
    api.flush()
    if args.sweep_id:
        runs: List[Run] = list(api.sweep(args.sweep_id).runs)
    elif args.run_id:
        runs: List[Run] = [api.run(run_id) for run_id in args.run_id]
    elif args.project_id:
        runs: List[Run] = list(api.runs(args.project_id))
    else:
        raise ValueError("Exactly one of run-id, sweep-id, project-id must be provided")

    # Filter out the runs based on the run state
    if args.run_state:
        runs = [run for run in runs if run.state in args.run_state]

    # Filter out runs based on action type
    # run.config.control.control_mode == args.action_type
    # runs = [
    #     run
    #     for run in runs
    #     if run.config.get("control", {}).get("control_mode", "delta")
    #     == args.action_type
    # ]
    return runs


def vision_encoder_field_hotfix(run, config):
    if isinstance(config.vision_encoder, str):
        # Read in the vision encoder config from the `vision_encoder` config group and set it
        OmegaConf.set_readonly(config, False)
        config.vision_encoder = OmegaConf.load(
            f"src/config/vision_encoder/{config.vision_encoder}.yaml"
        )
        OmegaConf.set_readonly(config, True)

        # Write it back to the run
        run.config = OmegaConf.to_container(config, resolve=True)
        run.update()


def convert_state_dict(state_dict):
    if not any(k.startswith("encoder1.0") for k in state_dict.keys()) and not any(
        k.startswith("encoder1.model.nets.3") for k in state_dict.keys()
    ):
        print("Dict already in the correct format")
        return

    # Change all instances of "encoder1.0" to "encoder1" and "encoder2.0" to "encoder2"
    # and all instances of "encoder1.1" to encoder1_proj and "encoder2.1" to "encoder2_proj"
    for k in list(state_dict.keys()):
        if k.startswith("encoder1.0"):
            new_k = k.replace("encoder1.0", "encoder1")
            state_dict[new_k] = state_dict.pop(k)
        elif k.startswith("encoder2.0"):
            new_k = k.replace("encoder2.0", "encoder2")
            state_dict[new_k] = state_dict.pop(k)
        elif k.startswith("encoder1.1"):
            new_k = k.replace("encoder1.1", "encoder1_proj")
            state_dict[new_k] = state_dict.pop(k)
        elif k.startswith("encoder2.1"):
            new_k = k.replace("encoder2.1", "encoder2_proj")
            state_dict[new_k] = state_dict.pop(k)


if __name__ == "__main__":
    parser = argparse.ArgumentParser()
    parser.add_argument("--run-id", type=str, required=False, nargs="*")
    parser.add_argument("--gpu", type=int, default=0)
    parser.add_argument("--n-envs", type=int, default=1)
    parser.add_argument("--n-rollouts", type=int, default=1)
    parser.add_argument("--randomness", type=str, default="low")
    parser.add_argument(
        "--furniture",
        "-f",
        type=str,
        choices=["one_leg", "lamp", "round_table", "desk", "square_table", "cabinet"],
        required=True,
    )
    parser.add_argument("--n-parts-assemble", type=int, default=None)

    parser.add_argument("--save-rollouts", action="store_true")
    parser.add_argument("--save-failures", action="store_true")
    parser.add_argument("--store-full-resolution-video", action="store_true")

    parser.add_argument("--wandb", action="store_true")
    parser.add_argument("--leaderboard", action="store_true")

    # Define what should be done if the success rate fields are already present
    parser.add_argument(
        "--if-exists",
        type=str,
        choices=["skip", "overwrite", "append", "error"],
        default="error",
    )
    parser.add_argument(
        "--run-state",
        type=str,
        default=None,
        choices=["running", "finished", "failed", "crashed"],
        nargs="*",
    )

    # For batch evaluating runs from a sweep or a project
    parser.add_argument("--sweep-id", type=str, default=None)
    parser.add_argument("--project-id", type=str, default=None)

    parser.add_argument("--continuous-mode", action="store_true")
    parser.add_argument(
        "--continuous-interval",
        type=int,
        default=60,
        help="Pause interval before next evaluation",
    )
    parser.add_argument("--ignore-currently-evaluating-flag", action="store_true")

    parser.add_argument("--visualize", action="store_true")
    parser.add_argument("--store-video-wandb", action="store_true")
    parser.add_argument("--eval-top-k", type=int, default=None)
    parser.add_argument(
        "--action-type", type=str, default="pos", choices=["delta", "pos"]
    )
    parser.add_argument("--prioritize-fewest-rollouts", action="store_true")
    parser.add_argument("--multitask", action="store_true")
    parser.add_argument("--compress-pickles", action="store_true")
    parser.add_argument("--max-rollouts", type=int, default=None)
    parser.add_argument("--verbose", "-v", action="store_true")
    parser.add_argument("--max-rollout-steps", type=int, default=None)
    parser.add_argument("--no-april-tags", action="store_true")

    parser.add_argument("--controller", choices=["osc", "diffik"], default="diffik")
    parser.add_argument(
        "--observation-space", choices=["image", "state"], default="state"
    )
    parser.add_argument("--use-new-env", action="store_true")
    parser.add_argument("--action-horizon", type=int, default=None)
<<<<<<< HEAD
    parser.add_argument("--wt-type", type=str, default="best_success_rate")

    parser.add_argument("--stop-after-n-success", type=int, default=0)
    parser.add_argument("--break-on-n-success", action="store_true")

=======
    parser.add_argument("--wt-type", type=str, default="test_loss")
    parser.add_argument("--save-rollouts-suffix", type=str, default=None)
>>>>>>> 43f33384
    # Parse the arguments
    args = parser.parse_args()

    # Validate the arguments
    validate_args(args)

    # Make the device
    device = torch.device(f"cuda:{args.gpu}" if torch.cuda.is_available() else "cpu")

    # Set the timeout
    rollout_max_steps = (
        task_timeout(args.furniture, n_parts=args.n_parts_assemble)
        if args.max_rollout_steps is None
        else args.max_rollout_steps
    )

    # Get the environment
    # TODO: This needs to be changed to enable recreation the env for each run
    print(
        f"Creating the environment with action_type {args.action_type} (this needs to be changed to enable recreation the env for each run)"
    )
    env: FurnitureSimEnv = None

    f: str = args.furniture

    # Summary prefix, shoprtened to spf for brevity downstream
    spf = f"{f}/" + "" if args.multitask else ""

    # Start the evaluation loop
    print(f"Starting evaluation loop in continuous mode: {args.continuous_mode}")
    try:
        while True:
            api.flush()
            # Get the run(s) to test
            runs = get_runs(args)

            # For now, filter out only the runs with strictly positive success rates to add more runs to them to get a better estimate
            if args.eval_top_k is not None:
                # Get the top k runs
                runs = sorted(
                    runs,
                    key=lambda run: run.summary.get(spf + "success_rate", 0),
                    reverse=True,
                )[: args.eval_top_k]

            # Also, evaluate the ones with the fewest rollouts first (if they have any)
            runs = sorted(
                runs,
                key=lambda run: run.summary.get(spf + "n_rollouts", 0),
            )

            print(f"Found {len(runs)} runs to evaluate:")
            for run in runs:
                print(
                    f"    Run: {run.name}: {run.summary.get(spf + 'n_rollouts', 0)}, {run.summary.get(spf + 'success_rate', None)}"
                )
            for run in runs:
                # First, we must flush the api and request the run again in case the information is stale
                api.flush()
                run = api.run("/".join([run.project, run.id]))

                # Check if the run is currently being evaluated
                if (
                    run.config.get("currently_evaluating", False)
                    and not args.ignore_currently_evaluating_flag
                ):
                    print(f"Run: {run.name} is currently being evaluated, skipping")
                    continue

                # Check if the number of rollouts this run has is greater than the max_rollouts
                if args.max_rollouts is not None:
                    if run.summary.get(spf + "n_rollouts", 0) >= args.max_rollouts:
                        print(
                            f"Run: {run.name} has already been evaluated {run.summary.get(spf + 'n_rollouts', 0)} times, skipping"
                        )
                        continue

                # Check if the run has already been evaluated
                how_update = "overwrite"
                if run.summary.get(spf + "success_rate", None) is not None:
                    if args.if_exists == "skip":
                        print(f"Run: {run.name} has already been evaluated, skipping")
                        continue
                    elif args.if_exists == "error":
                        raise ValueError(f"Run: {run.name} has already been evaluated")
                    elif args.if_exists == "overwrite":
                        print(
                            f"Run: {run.name} has already been evaluated, overwriting"
                        )
                        how_update = "overwrite"
                    elif args.if_exists == "append":
                        print(f"Run: {run.name} has already been evaluated, appending")
                        how_update = "append"

                # Only actually load the environment after we know we've got at least one run to evaluate
                if env is None:
                    kwargs = dict(
                        gpu_id=args.gpu,
                        furniture=args.furniture,
                        num_envs=args.n_envs,
                        randomness=args.randomness,
                        observation_space=args.observation_space,
                        max_env_steps=5_000,
                        resize_img=False,
                        act_rot_repr="rot_6d",
                        ctrl_mode=args.controller,
                        action_type=args.action_type,
                        april_tags=not args.no_april_tags,
                        verbose=args.verbose,
                        headless=not args.visualize,
                    )
                    if args.use_new_env:
                        env: FurnitureRLSimEnv = get_rl_env(**kwargs)
                    else:
                        print("[WARNING] Using old env! Why?")
                        env: FurnitureSimEnv = get_env(**kwargs)

                # If in overwrite set the currently_evaluating flag to true runs can cooperate better in skip mode
                if args.wandb:
                    print(
                        f"Setting currently_evaluating flag to true for run: {run.name}"
                    )
                    run.config["currently_evaluating"] = True
                    run.update()

                # Get the current `test_epoch_loss` from the run
                test_epoch_loss = run.summary.get("test_epoch_loss", None)
                print(
                    f"Evaluating run: {run.name} at test_epoch_loss: {test_epoch_loss}"
                )

                cfg = OmegaConf.create(run.config)

                # Check that we didn't set the wrong action type above
                assert cfg.control.control_mode == args.action_type, (
                    f"Control mode in the config: {cfg.control.control_mode} "
                    f"does not match the action type: {args.action_type}"
                )

                print(OmegaConf.to_yaml(cfg))

                # Make the actor
                actor: Actor = get_actor(cfg=cfg, device=device)

                # Set the inference steps of the actor
                if isinstance(actor, DiffusionPolicy):
                    actor.inference_steps = 4

                actor = load_model_weights(run=run, actor=actor, wt_type=args.wt_type)

                save_dir = (
                    trajectory_save_dir(
                        controller=args.controller,
                        domain="sim",
                        task=args.furniture,
                        demo_source="rollout",
                        randomness=args.randomness,
                        suffix=args.save_rollouts_suffix,
                        create=True,
                    )
                    if args.save_rollouts
                    else None
                )

                if args.store_video_wandb:
                    # For the run table with videos to be saved to wandb,
                    # a run needs to be active, so we initialie run here
                    wandb.init(
                        project=run.project,
                        entity=run.entity,
                        id=run.id,
                        resume="allow",
                    )

                # Perform the rollouts
                print(f"Starting rollout of run: {run.name}")
                actor.set_task(furniture2idx[args.furniture])
                rollout_stats = calculate_success_rate(
                    actor=actor,
                    env=env,
                    n_rollouts=args.n_rollouts,
                    rollout_max_steps=rollout_max_steps,
                    epoch_idx=0,
                    discount=cfg.discount,
                    rollout_save_dir=save_dir,
                    save_failures=args.save_failures,
                    n_parts_assemble=args.n_parts_assemble,
                    compress_pickles=args.compress_pickles,
                    resize_video=not args.store_full_resolution_video,
                    break_on_n_success=args.break_on_n_success,
                    stop_after_n_success=args.stop_after_n_success,
                )

                if args.store_video_wandb:
                    # Close the run to save the videos
                    wandb.finish()

                success_rate = rollout_stats.success_rate

                print(
                    f"Success rate: {success_rate:.2%} ({rollout_stats.n_success}/{rollout_stats.n_rollouts})"
                )

                if args.wandb:
                    print("Writing to wandb...")

                    s: dict = run.summary

                    # Set the summary fields
                    if how_update == "overwrite":
                        s[spf + "success_rate"] = success_rate
                        s[spf + "n_success"] = rollout_stats.n_success
                        s[spf + "n_rollouts"] = rollout_stats.n_rollouts
                        s[spf + "total_return"] = rollout_stats.total_return
                        s[spf + "average_return"] = (
                            rollout_stats.total_return / rollout_stats.n_rollouts
                        )
                        s[spf + "total_reward"] = rollout_stats.total_reward
                        s[spf + "average_reward"] = (
                            rollout_stats.total_reward / rollout_stats.n_rollouts
                        )
                    elif how_update == "append":
                        s[spf + "n_success"] += rollout_stats.n_success
                        s[spf + "n_rollouts"] += rollout_stats.n_rollouts
                        s[spf + "success_rate"] = (
                            s[spf + "n_success"] / s[spf + "n_rollouts"]
                        )

                        s[spf + "total_return"] = (
                            s.get(spf + "total_return", 0) + rollout_stats.total_return
                        )
                        s[spf + "average_return"] = (
                            s[spf + "total_return"] / s[spf + "n_rollouts"]
                        )
                        s[spf + "total_reward"] = (
                            s.get(spf + "total_reward", 0) + rollout_stats.total_reward
                        )
                        s[spf + "average_reward"] = (
                            s[spf + "total_reward"] / s[spf + "n_rollouts"]
                        )
                    else:
                        raise ValueError(f"Invalid how_update: {how_update}")

                    # Set the currently_evaluating flag to false
                    run.config["currently_evaluating"] = False

                    # Update the run to save the summary fields
                    run.update()

                else:
                    print("Not writing to wandb")

                # If we prioritize the runs with the fewest rollouts, break after the first run
                # so that we can sort the runs according to the number of rollouts and evaluate them again
                if args.prioritize_fewest_rollouts:
                    break

            # If not in continuous mode, break
            if not args.continuous_mode:
                break

            # Sleep for the interval
            print(
                f"Sleeping for {args.continuous_interval} seconds before checking for new runs..."
            )
            time.sleep(args.continuous_interval)
    finally:
        # Unset the "currently_evaluating" flag
        if args.wandb:
            print("Exiting the evaluation loop")
            print("Unsetting the currently_evaluating flag")
            run.config["currently_evaluating"] = False
            run.update()<|MERGE_RESOLUTION|>--- conflicted
+++ resolved
@@ -186,16 +186,12 @@
     )
     parser.add_argument("--use-new-env", action="store_true")
     parser.add_argument("--action-horizon", type=int, default=None)
-<<<<<<< HEAD
     parser.add_argument("--wt-type", type=str, default="best_success_rate")
 
     parser.add_argument("--stop-after-n-success", type=int, default=0)
     parser.add_argument("--break-on-n-success", action="store_true")
 
-=======
-    parser.add_argument("--wt-type", type=str, default="test_loss")
     parser.add_argument("--save-rollouts-suffix", type=str, default=None)
->>>>>>> 43f33384
     # Parse the arguments
     args = parser.parse_args()
 
