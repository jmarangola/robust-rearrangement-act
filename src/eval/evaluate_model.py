--- conflicted
+++ resolved
@@ -346,10 +346,6 @@
                             "flatten_obs": True,
                         },
                     },
-<<<<<<< HEAD
-=======
-                    # flags={"readonly": True},
->>>>>>> c9fe6cf7
                 )
                 if "predict_past_actions" not in config.actor:
                     config.actor.predict_past_actions = True
@@ -368,16 +364,7 @@
                 # Make the actor
                 actor: Actor = get_actor(cfg=config, device=device)
 
-<<<<<<< HEAD
                 actor.load_state_dict(torch.load(model_path))
-=======
-                state_dict = torch.load(model_path)
-
-                # # Load the model weights
-                # convert_state_dict(state_dict)
-
-                actor.load_state_dict(state_dict)
->>>>>>> c9fe6cf7
                 actor.eval()
                 actor.cuda()
 
