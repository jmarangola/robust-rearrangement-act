--- conflicted
+++ resolved
@@ -312,13 +312,9 @@
                     run.config["currently_evaluating"] = True
                     run.update()
 
-<<<<<<< HEAD
                 checkpoint_type = (
                     "best_test_loss"  # or best_test_loss / best_success_rate
                 )
-=======
-                checkpoint_type = "best_test_loss"  #  best_test_loss, best_success_rate
->>>>>>> 3b174048
                 model_file = [
                     f
                     for f in run.files()
