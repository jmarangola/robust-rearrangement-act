--- conflicted
+++ resolved
@@ -118,11 +118,8 @@
             data_subset=config.data.data_subset,
             control_mode=config.control.control_mode,
             first_action_idx=config.actor.first_action_index,
-<<<<<<< HEAD
             pad_after=config.data.get("pad_after", True),
-=======
             max_episode_count=config.data.get("max_episode_count", None),
->>>>>>> 1637563d
         )
         print("normalizer.stats.keys()", normalizer.stats.keys())
     else:
