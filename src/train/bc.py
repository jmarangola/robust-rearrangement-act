from collections import defaultdict
from datetime import datetime
import os
from pathlib import Path
from src.behavior.base import Actor
from src.common.context import suppress_stdout
from src.gym.furniture_sim_env import FurnitureRLSimEnv

with suppress_stdout():
    import furniture_bench

import numpy as np
import torch
import wandb
from diffusers.optimization import get_scheduler
from src.dataset.dataset import (
    FurnitureImageDataset,
    FurnitureStateDataset,
)
from src.eval.rollout import do_rollout_evaluation
from src.gym import get_env, get_rl_env
from tqdm import tqdm, trange
from ipdb import set_trace as bp
from src.behavior import get_actor
from src.dataset.dataloader import FixedStepsDataloader
from src.common.pytorch_util import dict_to_device
from torch.utils.data import random_split, DataLoader
from src.common.earlystop import EarlyStopper
from src.common.files import get_processed_paths
from src.models.ema import SwitchEMA

from gym import logger

import hydra
from omegaconf import DictConfig, OmegaConf

from wandb_osh.hooks import TriggerWandbSyncHook, _comm_default_dir

trigger_sync = TriggerWandbSyncHook(
    communication_dir=os.environ.get("WANDB_OSH_COMM_DIR", _comm_default_dir),
)

logger.set_level(logger.DISABLED)
OmegaConf.register_new_resolver("eval", eval)


def to_native(obj):
    try:
        return OmegaConf.to_object(obj)
    except ValueError:
        return obj


def set_dryrun_params(cfg: DictConfig):
    if cfg.dryrun:
        OmegaConf.set_struct(cfg, False)
        cfg.training.steps_per_epoch = 10 if cfg.training.steps_per_epoch != -1 else -1
        cfg.data.data_subset = 5
        cfg.data.dataloader_workers = 0
        cfg.training.sample_every = 1

        if cfg.rollout.rollouts:
            cfg.rollout.every = 1
            cfg.rollout.num_rollouts = 1
            cfg.rollout.loss_threshold = float("inf")
            cfg.rollout.max_steps = 10

        cfg.wandb.mode = "disabled"

        OmegaConf.set_struct(cfg, True)


def now():
    return datetime.now().strftime("%Y-%m-%d %H:%M")


# @hydra.main(config_path="../config/bc", config_name="base")
@hydra.main(config_path="../config", config_name="base")
def main(cfg: DictConfig):
    set_dryrun_params(cfg)
    OmegaConf.resolve(cfg)
    print(OmegaConf.to_yaml(cfg))
    env = None
    device = torch.device(
        f"cuda:{cfg.training.gpu_id}" if torch.cuda.is_available() else "cpu"
    )

    data_path = get_processed_paths(
        controller=to_native(cfg.control.controller),
        domain=to_native(cfg.data.environment),
        task=to_native(cfg.data.furniture),
        demo_source=to_native(cfg.data.demo_source),
        randomness=to_native(cfg.data.randomness),
        demo_outcome=to_native(cfg.data.demo_outcome),
        suffix=to_native(cfg.data.suffix),
    )

    print(f"Using data from {data_path}")

    if cfg.observation_type == "image":
        dataset = FurnitureImageDataset(
            dataset_paths=data_path,
            pred_horizon=cfg.data.pred_horizon,
            obs_horizon=cfg.data.obs_horizon,
            action_horizon=cfg.data.action_horizon,
            data_subset=cfg.data.data_subset,
            control_mode=cfg.control.control_mode,
            predict_past_actions=cfg.data.predict_past_actions,
            pad_after=cfg.data.get("pad_after", True),
            max_episode_count=cfg.data.get("max_episode_count", None),
        )
    elif cfg.observation_type == "state":
        dataset = FurnitureStateDataset(
            dataset_paths=data_path,
            pred_horizon=cfg.data.pred_horizon,
            obs_horizon=cfg.data.obs_horizon,
            action_horizon=cfg.data.action_horizon,
            data_subset=cfg.data.data_subset,
            control_mode=cfg.control.control_mode,
            predict_past_actions=cfg.data.predict_past_actions,
            pad_after=cfg.data.get("pad_after", True),
            max_episode_count=cfg.data.get("max_episode_count", None),
            include_future_obs=cfg.data.include_future_obs,
        )
    else:
        raise ValueError(f"Unknown observation type: {cfg.observation_type}")

    # Split the dataset into train and test
    train_size = int(len(dataset) * (1 - cfg.data.test_split))
    test_size = len(dataset) - train_size
    print(f"Splitting dataset into {train_size} train and {test_size} test samples.")
    train_dataset, test_dataset = random_split(dataset, [train_size, test_size])

    OmegaConf.set_struct(cfg, False)
    cfg.robot_state_dim = dataset.robot_state_dim

    if cfg.observation_type == "state":
        cfg.parts_poses_dim = dataset.parts_poses_dim

    # Create the policy network
    actor = get_actor(
        cfg,
        device,
    )
    actor.set_normalizer(dataset.normalizer)
    actor.to(device)

    # Set the data path in the cfg object
    cfg.data_path = [str(f) for f in data_path]

    # Update the cfg object with the action dimension
    cfg.action_dim = dataset.action_dim
    cfg.n_episodes = len(dataset.episode_ends)
    cfg.n_samples = len(dataset)

    # Update the cfg object with the observation dimension
    cfg.timestep_obs_dim = actor.timestep_obs_dim
    OmegaConf.set_struct(cfg, True)

    if cfg.training.load_checkpoint_run_id is not None:
        api = wandb.Api()
        run = api.run(cfg.training.load_checkpoint_run_id)
        model_path = (
            [f for f in run.files() if f.name.endswith(".pt")][0]
            .download(exist_ok=True)
            .name
        )
        print(f"Loading checkpoint from {cfg.training.load_checkpoint_run_id}")
        actor.load_state_dict(torch.load(model_path))

    # Create dataloaders
    trainload_kwargs = dict(
        dataset=train_dataset,
        batch_size=cfg.training.batch_size,
        num_workers=cfg.data.dataloader_workers,
        shuffle=True,
        pin_memory=True,
        drop_last=False,
        persistent_workers=False,
    )
    trainloader = (
        FixedStepsDataloader(**trainload_kwargs, n_batches=cfg.training.steps_per_epoch)
        if cfg.training.steps_per_epoch != -1
        else DataLoader(**trainload_kwargs)
    )

    testloader = DataLoader(
        dataset=test_dataset,
        batch_size=cfg.training.batch_size,
        num_workers=cfg.data.dataloader_workers,
        shuffle=False,
        pin_memory=True,
        drop_last=False,
        persistent_workers=False,
    )

    # AdamW optimizer for noise_net
    opt_noise = torch.optim.AdamW(
        params=actor.parameters(),
        lr=cfg.training.actor_lr,
        weight_decay=cfg.regularization.weight_decay,
    )

    if cfg.training.ema.use:
        ema = SwitchEMA(actor, cfg.training.ema.decay)
        ema.register()

    n_batches = len(trainloader)

    lr_scheduler = get_scheduler(
        name=cfg.lr_scheduler.name,
        optimizer=opt_noise,
        num_warmup_steps=cfg.lr_scheduler.warmup_steps,
        num_training_steps=len(trainloader) * cfg.training.num_epochs,
    )

    early_stopper = EarlyStopper(
        patience=cfg.early_stopper.patience,
        smooth_factor=cfg.early_stopper.smooth_factor,
    )
    config_dict = OmegaConf.to_container(cfg, resolve=True)
    # Init wandb
    run = wandb.init(
        id=cfg.wandb.continue_run_id,
        name=cfg.wandb.name,
        resume=cfg.wandb.continue_run_id is not None,
        project=cfg.wandb.project,
<<<<<<< HEAD
        entity="robust-rearrangement",
=======
        entity=cfg.wandb.get("entity", "ankile"),
>>>>>>> 43f33384
        config=config_dict,
        mode=cfg.wandb.mode,
        notes=cfg.wandb.notes,
    )

    # Print the run name and storage location
    print(f"Run name: {run.name}")
    print(f"Run storage location: {run.dir}")

    # In sweeps, the init is ignored, so to make sure that the cfg is saved correctly
    # to wandb we need to log it manually
    wandb.config.update(config_dict)

    # save stats to wandb and update the cfg object
    wandb.log(
        {
            "dataset/num_samples_train": len(train_dataset),
            "dataset/num_samples_test": len(test_dataset),
            "dataset/num_episodes_train": int(
                len(dataset.episode_ends) * (1 - cfg.data.test_split)
            ),
            "dataset/num_episodes_test": int(
                len(dataset.episode_ends) * cfg.data.test_split
            ),
            "dataset/dataset_metadata": dataset.metadata,
        }
    )

    starttime = now()
    wandb.summary["start_time"] = starttime

    # Create model save dir
    model_save_dir = Path(cfg.training.model_save_dir) / wandb.run.name
    model_save_dir.mkdir(parents=True, exist_ok=True)

    # Train loop
    best_test_loss = float("inf")
    test_loss_mean = float("inf")
    best_success_rate = 0
    prev_best_success_rate = 0

    print(f"Job started at: {starttime}")

    pbar_desc = f"Epoch ({cfg.furniture}, {cfg.observation_type}{f', {cfg.vision_encoder.model}' if cfg.observation_type == 'image' else ''})"

    tglobal = trange(
        cfg.training.start_epoch,
        cfg.training.num_epochs,
        initial=cfg.training.start_epoch,
        total=cfg.training.num_epochs,
        desc=pbar_desc,
    )
    for epoch_idx in tglobal:
        epoch_loss = list()
        test_loss = list()

        epoch_log = {
            "epoch": epoch_idx,
        }

        # batch loop
        actor.train()
        tepoch = tqdm(trainloader, desc="Training", leave=False, total=n_batches)
        for batch in tepoch:
            opt_noise.zero_grad()

            # device transfer
            batch = dict_to_device(batch, device)

            # Get loss
            loss, losses_log = actor.compute_loss(batch)

            # backward pass
            loss.backward()

            # optimizer step
            opt_noise.step()
            lr_scheduler.step()

            if cfg.training.ema.use:
                ema.update()

            # logging
            loss_cpu = loss.item()
            epoch_loss.append(loss_cpu)
            lr = lr_scheduler.get_last_lr()[0]
            wandb.log(
                {
                    "training/lr": lr,
                    "batch_loss": loss_cpu,
                    **losses_log,
                }
            )

            tepoch.set_postfix(loss=loss_cpu, lr=lr)

        tepoch.close()

        epoch_log["epoch_loss"] = np.mean(epoch_loss)

        # Evaluation loop
        actor.eval()

        if cfg.training.ema.use:
            ema.apply_shadow()

        eval_losses_log = defaultdict(list)

        test_tepoch = tqdm(testloader, desc="Validation", leave=False)
        for test_batch in test_tepoch:
            with torch.no_grad():
                # device transfer for test_batch
                test_batch = dict_to_device(test_batch, device)

                # Get test loss
                test_loss_val, losses_log = actor.compute_loss(test_batch)

                # logging
                test_loss_cpu = test_loss_val.item()
                test_loss.append(test_loss_cpu)
                test_tepoch.set_postfix(loss=test_loss_cpu)

                # Append the losses to the log
                for k, v in losses_log.items():
                    eval_losses_log[k].append(v)

        test_tepoch.close()

        epoch_log["test_epoch_loss"] = test_loss_mean = np.mean(test_loss)

        # Save the model if the test loss is the best so far
        if cfg.training.checkpoint_model and test_loss_mean < best_test_loss:
            best_test_loss = test_loss_mean
            save_path = str(model_save_dir / f"actor_chkpt_best_test_loss.pt")
            torch.save(
                actor.state_dict(),
                save_path,
            )
            wandb.save(save_path)

        if (
            cfg.training.checkpoint_model
            and (epoch_idx + 1) % cfg.training.checkpoint_interval == 0
        ):
            save_path = str(model_save_dir / f"actor_chkpt_{epoch_idx}.pt")
            torch.save(
                actor.state_dict(),
                save_path,
            )
            wandb.save(save_path)

        def log_action_mse(log_dict, category, pred_action, gt_action):
            B, T, _ = pred_action.shape
            pred_action = pred_action.view(B, T, -1, 10)
            gt_action = gt_action.view(B, T, -1, 10)
            log_dict[f"action_sample/{category}_action_mse_error"] = (
                torch.nn.functional.mse_loss(pred_action, gt_action)
            )
            log_dict[f"action_sample/{category}_action_mse_error_pos"] = (
                torch.nn.functional.mse_loss(pred_action[..., :3], gt_action[..., :3])
            )
            log_dict[f"action_sample/{category}_action_mse_error_rot"] = (
                torch.nn.functional.mse_loss(pred_action[..., 3:9], gt_action[..., 3:9])
            )
            log_dict[f"action_sample/{category}_action_mse_error_width"] = (
                torch.nn.functional.mse_loss(pred_action[..., 9], gt_action[..., 9])
            )

        # run diffusion sampling on a training batch
        if ((epoch_idx + 1) % cfg.training.sample_every) == 0:
            with torch.no_grad():
                # sample trajectory from training set, and evaluate difference
                train_sampling_batch = dict_to_device(next(iter(trainloader)), device)
                pred_action = actor.action_pred(train_sampling_batch)
                gt_action = actor.normalizer(
                    train_sampling_batch["action"], "action", forward=False
                )
                log_action_mse(epoch_log, "train", pred_action, gt_action)

                val_sampling_batch = dict_to_device(next(iter(testloader)), device)
                gt_action = actor.normalizer(
                    val_sampling_batch["action"], "action", forward=False
                )
                pred_action = actor.action_pred(val_sampling_batch)
                log_action_mse(epoch_log, "val", pred_action, gt_action)

        if (
            cfg.rollout.rollouts
            and (epoch_idx + 1) % cfg.rollout.every == 0
            and np.mean(test_loss_mean) < cfg.rollout.loss_threshold
        ):
            # Do not load the environment until we successfuly made it this far
            if env is None:
                env: FurnitureRLSimEnv = get_rl_env(
                    cfg.training.gpu_id,
                    furniture=cfg.rollout.furniture,
                    num_envs=cfg.rollout.num_envs,
                    randomness=cfg.rollout.randomness,
                    observation_space=cfg.observation_type,
                    resize_img=False,
                    act_rot_repr=cfg.control.act_rot_repr,
                    ctrl_mode=cfg.control.controller,
                    action_type=cfg.control.control_mode,
                    headless=True,
                    # pos_scalar=1,
                    # rot_scalar=1,
                    # stiffness=1_000,
                    # damping=200,
                )

            best_success_rate = do_rollout_evaluation(
                config=cfg,
                env=env,
                save_rollouts_to_file=cfg.rollout.save_rollouts,
                save_rollouts_to_wandb=False,
                actor=actor,
                best_success_rate=best_success_rate,
                epoch_idx=epoch_idx,
            )

            # Save the model if the success rate is the best so far
            if (
                cfg.training.checkpoint_model
                and best_success_rate > prev_best_success_rate
            ):
                prev_best_success_rate = best_success_rate
                save_path = str(model_save_dir / f"actor_chkpt_best_success_rate.pt")
                torch.save(
                    actor.state_dict(),
                    save_path,
                )
                wandb.save(save_path)

        # After eval is done, we restore the model to the original state
        if cfg.training.ema.use:
            # If using normal EMA, restore the model
            ema.restore()

            # If using switch EMA, set the model to the shadow
            if cfg.training.ema.switch:
                ema.copy_to_model()

        # Update the early stopper
        early_stop = early_stopper.update(test_loss_mean)
        epoch_log["early_stopper/counter"] = early_stopper.counter
        epoch_log["early_stopper/best_loss"] = early_stopper.best_loss
        epoch_log["early_stopper/ema_loss"] = early_stopper.ema_loss

        # Update the epoch log with the mean of the evaluation losses
        for k, v in eval_losses_log.items():
            epoch_log[f"test_{k}"] = np.mean(v)

        # Log epoch stats
        wandb.log(epoch_log)
        tglobal.set_postfix(
            time=now(),
            loss=epoch_log["epoch_loss"],
            test_loss=test_loss_mean,
            best_success_rate=best_success_rate,
            stopper_counter=early_stopper.counter,
        )

        # If we are in offline mode, trigger the sync
        if (
            cfg.wandb.mode == "offline"
            and (epoch_idx % cfg.wandb.get("osh_sync_interval", 1)) == 0
        ):
            trigger_sync()

        # Now that everything is logged and restored, we can check if we need to stop
        if early_stop:
            print(
                f"Early stopping at epoch {epoch_idx} as test loss did not improve for {early_stopper.patience} epochs."
            )
            break

    tglobal.close()
    wandb.finish()


if __name__ == "__main__":
    main()<|MERGE_RESOLUTION|>--- conflicted
+++ resolved
@@ -225,11 +225,7 @@
         name=cfg.wandb.name,
         resume=cfg.wandb.continue_run_id is not None,
         project=cfg.wandb.project,
-<<<<<<< HEAD
-        entity="robust-rearrangement",
-=======
         entity=cfg.wandb.get("entity", "ankile"),
->>>>>>> 43f33384
         config=config_dict,
         mode=cfg.wandb.mode,
         notes=cfg.wandb.notes,
