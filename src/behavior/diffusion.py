--- conflicted
+++ resolved
@@ -27,8 +27,6 @@
 
         # Diffusion-specific parameters
         self.inference_steps = actor_cfg.inference_steps
-<<<<<<< HEAD
-=======
         self.observation_type = config.observation_type
 
         # Regularization
@@ -50,7 +48,6 @@
 
         self.device = device
 
->>>>>>> 8eaf59c5
         self.train_noise_scheduler = DDPMScheduler(
             num_train_timesteps=actor_cfg.num_diffusion_iters,
             beta_schedule=actor_cfg.beta_schedule,
