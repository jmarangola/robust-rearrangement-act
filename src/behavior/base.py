--- conflicted
+++ resolved
@@ -300,7 +300,6 @@
         return actions
 
     @torch.no_grad()
-<<<<<<< HEAD
     def normalized_action_chunk(self, obs: deque):
         # Normalize observations
         nobs = self._normalized_obs(obs, flatten=self.flatten_obs)
@@ -312,7 +311,8 @@
         action_pred = self.normalizer(naction, "action", forward=False)
 
         return action_pred
-=======
+
+    @torch.no_grad()
     def action_pred(self, batch):
         """
         Predict the action given the batch of observations
@@ -327,7 +327,6 @@
         action = self.normalizer(naction, "action", forward=False)
 
         return action
->>>>>>> 3b174048
 
     @torch.no_grad()
     def action(self, obs: deque):
@@ -544,12 +543,8 @@
         """
         Set models to eval mode
         """
-<<<<<<< HEAD
-        self.eval()
+        super().eval()
         self.camera1_transform.eval()
-=======
-        super().eval()
->>>>>>> 3b174048
         self.camera2_transform.eval()
 
     def set_task(self, task):
