--- conflicted
+++ resolved
@@ -288,9 +288,6 @@
         This is specific to the model and must be implemented by the subclass
         """
 
-<<<<<<< HEAD
-        raise NotImplementedError
-=======
         if self.training and self.wrist_camera_dropout > 0:
             # print("[WARNING] Make sure this is disabled during evaluation")
             # Apply dropout to the front camera features, i.e., feature 2
@@ -308,7 +305,6 @@
                 > self.front_camera_dropout
             )
             feature2 = feature2 * mask
->>>>>>> 8eaf59c5
 
     def _sample_action_pred(self, nobs):
         # Predict normalized action
@@ -463,7 +459,6 @@
 
         return nobs
 
-<<<<<<< HEAD
     def regularize_features(
         self, feature1: torch.Tensor, feature2: torch.Tensor
     ) -> Tuple[torch.Tensor, torch.Tensor]:
@@ -478,6 +473,15 @@
             feature1 = feature1 + torch.randn_like(feature1) * self.feature_noise
             feature2 = feature2 + torch.randn_like(feature2) * self.feature_noise
 
+        if self.training and self.wrist_camera_dropout > 0:
+            # print("[WARNING] Make sure this is disabled during evaluation")
+            # Apply dropout to the front camera features, i.e., feature 2
+            mask = (
+                torch.rand(feature1.shape[0], self.obs_horizon, 1, device=self.device)
+                > self.wrist_camera_dropout
+            )
+            feature1 = feature1 * mask
+
         if self.training and self.front_camera_dropout > 0:
             # print("[WARNING] Make sure this is disabled during evaluation")
             # Apply dropout to the front camera features, i.e., feature 2
@@ -492,8 +496,6 @@
     def compute_loss(self, batch):
         raise NotImplementedError
 
-    # === Mode Toggle ===
-=======
     def confusion_loss(self, batch, feature1, feature2):
         domain_idx = batch["domain"]
 
@@ -523,7 +525,7 @@
 
         return loss
 
->>>>>>> 8eaf59c5
+    # === Mode Toggle ===
     def train_mode(self):
         """
         Set models to train mode
@@ -543,8 +545,6 @@
         self.eval()
         self.camera2_transform.eval()
 
-<<<<<<< HEAD
-=======
     def action(self, obs: deque) -> torch.Tensor:
         """
         Given a deque of observations, predict the action
@@ -556,7 +556,6 @@
     def compute_loss(self, batch) -> torch.Tensor:
         raise NotImplementedError
 
->>>>>>> 8eaf59c5
     def set_task(self, task):
         """
         Set the task for the actor
