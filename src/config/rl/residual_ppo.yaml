seed: null
torch_deterministic: true
headless: true
reset_on_failure: false
reset_every_iteration: true
reset_on_success: false
eval_interval: 5
eval_first: true
checkpoint_interval: 10
truncation_as_done: true
base_bc_poliy: ankile/one_leg-diffusion-state-1/runs/7623y5vn

total_timesteps: 200_000_000
num_envs: 1024
num_minibatches: 1
update_epochs: 10
num_env_steps: 850
data_collection_steps: ${num_env_steps}

residual_policy:
  _target_: src.models.residual.ResidualPolicy
  init_logstd: -2.0
  action_head_std: 0.0
  action_scale: 0.1
  actor_hidden_size: 512
  actor_num_layers: 2
  critic_hidden_size: 512
  critic_num_layers: 2
  actor_activation: ReLU
  critic_activation: ${residual_policy.actor_activation}
  critic_last_layer_bias_const: 0.5
  critic_last_layer_std: 0.1

# Learning rates
learning_rate_actor: 1e-4
learning_rate_critic: 1e-3
lr_scheduler:
  name: cosine
  warmup_steps: 5

# Residual specific arguments
residual_l1: 0.01
residual_l2: 0.0

# Algorithm specific arguments
<<<<<<< HEAD
learning_rate: 3e-4
anneal_lr: true
=======
>>>>>>> 91f3d63e
gamma: 0.999
gae_lambda: 0.95
norm_adv: true
normalize_reward: false
clip_reward: 5.0
clip_coef: 0.2
clip_vloss: true
ent_coef: 0.0
vf_coef: 0.5
max_grad_norm: 0.5
target_kl: 0.1
n_iterations_train_only_value: 0

# Calculate the batch size as the data collection steps times the number of environments
batch_size: ${eval:'${data_collection_steps} * ${num_envs}'}
minibatch_size: ${eval:'${batch_size} // ${num_minibatches}'}
num_iterations: ${eval:'${total_timesteps} // ${batch_size}'}

action_type: pos
act_rot_repr: rot_6d

wandb:
  entity: ankile
  project: residual-ppo-2

debug: false<|MERGE_RESOLUTION|>--- conflicted
+++ resolved
@@ -43,11 +43,6 @@
 residual_l2: 0.0
 
 # Algorithm specific arguments
-<<<<<<< HEAD
-learning_rate: 3e-4
-anneal_lr: true
-=======
->>>>>>> 91f3d63e
 gamma: 0.999
 gae_lambda: 0.95
 norm_adv: true
