seed: null
torch_deterministic: true
headless: true
reset_on_failure: false
reset_every_iteration: true
reset_on_success: false
eval_interval: 5
eval_first: true
checkpoint_interval: 10
truncation_as_done: true
# base_bc_poliy: ankile/ol-state-dr-1/runs/klnpg80g
base_bc_poliy: ol-state-dr-1/r9wm1uo6

total_timesteps: 300_000_000
num_envs: 2048
num_minibatches: 1
update_epochs: 20
num_env_steps: 600
data_collection_steps: ${num_env_steps}

env:
  randomness: med
  calculate_reward_interval: 5

residual_policy:
  _target_: src.models.residual.ResidualPolicy
<<<<<<< HEAD
  init_logstd: -2.0
=======
  init_logstd: -1.5
>>>>>>> a7ffd284
  action_head_std: 0.0
  action_scale: 0.1
  actor_hidden_size: 256
  actor_num_layers: 2
  critic_hidden_size: 256
  critic_num_layers: 2
  actor_activation: ReLU
  critic_activation: ${residual_policy.actor_activation}
  critic_last_layer_bias_const: 0.25
  critic_last_layer_std: 0.25
  critic_last_layer_activation: null
<<<<<<< HEAD

  pretrained_wts: /data/scratch/ankile/robust-rearrangement/models/1716310794__residual_ppo__ResidualPolicy__907769811/iter_520.pt
=======
>>>>>>> a7ffd284

# Learning rates
learning_rate_actor: 5e-4
learning_rate_critic: 6e-3
lr_scheduler:
  name: cosine
  warmup_steps: 3

# Residual specific arguments
residual_l1: 0.0
residual_l2: 0.01

# Algorithm specific arguments
gamma: 0.999
gae_lambda: 0.95
norm_adv: true
normalize_reward: true
clip_reward: 5.0
clip_coef: 0.2
clip_vloss: true
ent_coef: 0.0
vf_coef: 1.0
<<<<<<< HEAD
max_grad_norm: 0.5
=======
max_grad_norm: 0.6
>>>>>>> a7ffd284
target_kl: 0.1
n_iterations_train_only_value: 0

# Calculate the batch size as the data collection steps times the number of environments
batch_size: ${eval:'${data_collection_steps} * ${num_envs}'}
minibatch_size: ${eval:'${batch_size} // ${num_minibatches}'}
num_iterations: ${eval:'${total_timesteps} // ${batch_size}'}

action_type: pos
act_rot_repr: rot_6d

wandb:
  entity: ankile
  project: residual-ppo-dr-1
  mode: online

debug: false<|MERGE_RESOLUTION|>--- conflicted
+++ resolved
@@ -24,11 +24,7 @@
 
 residual_policy:
   _target_: src.models.residual.ResidualPolicy
-<<<<<<< HEAD
   init_logstd: -2.0
-=======
-  init_logstd: -1.5
->>>>>>> a7ffd284
   action_head_std: 0.0
   action_scale: 0.1
   actor_hidden_size: 256
@@ -40,11 +36,8 @@
   critic_last_layer_bias_const: 0.25
   critic_last_layer_std: 0.25
   critic_last_layer_activation: null
-<<<<<<< HEAD
 
   pretrained_wts: /data/scratch/ankile/robust-rearrangement/models/1716310794__residual_ppo__ResidualPolicy__907769811/iter_520.pt
-=======
->>>>>>> a7ffd284
 
 # Learning rates
 learning_rate_actor: 5e-4
@@ -67,11 +60,7 @@
 clip_vloss: true
 ent_coef: 0.0
 vf_coef: 1.0
-<<<<<<< HEAD
 max_grad_norm: 0.5
-=======
-max_grad_norm: 0.6
->>>>>>> a7ffd284
 target_kl: 0.1
 n_iterations_train_only_value: 0
 
