--- conflicted
+++ resolved
@@ -31,18 +31,9 @@
         )
         self.transform_eval = transforms.CenterCrop(crop_size)
 
-<<<<<<< HEAD
-    def forward(self, x: torch.Tensor) -> torch.Tensor:
-        assert x.shape[2:] == (240, 320), f"Invalid input shape: {x.shape}"
-        if self.mode == "train":
-            return self.transform_train(x)
-        elif self.mode == "eval":
-            return self.transform_eval(x)
-=======
         self.transform = (
             self.transform_train if mode == "train" else self.transform_eval
         )
->>>>>>> 29cfbdd4
 
     def forward(self, x: torch.Tensor) -> torch.Tensor:
         assert x.shape[-3:] == (3, 240, 320)
