--- conflicted
+++ resolved
@@ -1,13 +1,8 @@
 #!/bin/bash
 
 #SBATCH -p gpu                
-<<<<<<< HEAD
 #SBATCH -t 0-15:00            
-#SBATCH --mem=128G            
-=======
-#SBATCH -t 2-00:00            
 #SBATCH --mem=256G            
->>>>>>> e8951152
 #SBATCH --gres=gpu:1          
 #SBATCH -c 32                 
 #SBATCH -o wandb_output_%j.log  
@@ -17,9 +12,5 @@
 python -m src.train.bc_no_rollout +experiment=image_multitask multitask=multitask 'actor.diffusion_model.down_dims=[512, 1024, 2048]'
 # python -m src.train.bc_no_rollout +experiment=image_traj_aug furniture=square_table
 # python -m src.train.bc_no_rollout +experiment=image_baseline furniture=square_table
-<<<<<<< HEAD
 # python -m src.train.bc_no_rollout +experiment=image_collect_infer furniture=square_table
-python -m src.train.bc_no_rollout +experiment=image_cherry_noise furniture=round_table
-=======
-# python -m src.train.bc_no_rollout +experiment=image_collect_infer furniture=square_table
->>>>>>> e8951152
+python -m src.train.bc_no_rollout +experiment=image_cherry_noise furniture=round_table