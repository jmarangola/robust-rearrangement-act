--- conflicted
+++ resolved
@@ -26,21 +26,8 @@
     eval_first=false \
     max_steps_per_epoch=10 \
     learning_rate_student=1e-4 \
-<<<<<<< HEAD
-    replay_buffer_size=5000 \
-    observation_type=image \
-    batch_size=128 \
-    wandb.continue_run_id=chj8cg3a \
-    debug=false
-=======
     replay_buffer_size=150000 \
     observation_type=image \
     batch_size=128 \
     num_iterations=1000 \
     debug=false
-
-
-    # student_policy.wandb_id=ol-vision-scaling-low-1/vnxxrqjx \
-
-# #SBATCH -p vision-pulkitag-a100,vision-pulkitag-v100,vision-pulkitag-3090,vision-pulkitag-a6000
->>>>>>> 1ee2dafc
