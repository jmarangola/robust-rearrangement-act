--- conflicted
+++ resolved
@@ -1,12 +1,8 @@
 #!/bin/bash
 
 #SBATCH -p xeon-g6-volta
-<<<<<<< HEAD
 #SBATCH -t 1-12:00
-=======
->>>>>>> 11aaceac
 #SBATCH --gres=gpu:volta:1
-#SBATCH -t 1-00:00
 #SBATCH --job-name=real_ol_simple_trans_l1
 #SBATCH -c 20
 
