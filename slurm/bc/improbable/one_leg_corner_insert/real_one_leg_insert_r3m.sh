#!/bin/bash

<<<<<<< HEAD
#SBATCH -p vision-pulkitag-a6000,vision-pulkitag-3090,vision-pulkitag-h100,vision-pulkitag-v100
#SBATCH -q vision-pulkitag-free-cycles
=======
#SBATCH -p vision-pulkitag-a6000,vision-pulkitag-h100,vision-pulkitag-3090,vision-pulkitag-v100
#SBATCH -q vision-pulkitag-main
>>>>>>> c9fe6cf7
#SBATCH --job-name=real_olci_r3m
#SBATCH --nodes=1
#SBATCH --ntasks-per-node=1
#SBATCH --cpus-per-task=20
#SBATCH --mem=64GB
#SBATCH --time=0-16:00
#SBATCH --gres=gpu:1

# Run your command with the provided arguments
python -m src.train.bc +experiment=image/real_one_leg_insert \
    vision_encoder=r3m vision_encoder.model=r3m_18 \
    vision_encoder.pretrained=true vision_encoder.freeze=false \
    regularization.feature_layernorm=true \
    regularization.front_camera_dropout=0.0 \
    regularization.wrist_camera_dropout=0.0 \
    regularization.proprioception_dropout=0.0 \
    regularization.vib_front_feature_beta=0.0 \
    furniture=one_leg_corner_insert \
    wandb.project=real-image-speed-compare-channels-first \
    environment=real \
<<<<<<< HEAD
=======
    randomness='[low,med]' \
    wandb.project=real-one_leg_corner_insert-1 \
>>>>>>> c9fe6cf7
    dryrun=false
    # wandb.project=real-one_leg_corner_insert-1 \
    # actor.loss_fn=L1Loss \<|MERGE_RESOLUTION|>--- conflicted
+++ resolved
@@ -1,12 +1,7 @@
 #!/bin/bash
 
-<<<<<<< HEAD
-#SBATCH -p vision-pulkitag-a6000,vision-pulkitag-3090,vision-pulkitag-h100,vision-pulkitag-v100
-#SBATCH -q vision-pulkitag-free-cycles
-=======
 #SBATCH -p vision-pulkitag-a6000,vision-pulkitag-h100,vision-pulkitag-3090,vision-pulkitag-v100
 #SBATCH -q vision-pulkitag-main
->>>>>>> c9fe6cf7
 #SBATCH --job-name=real_olci_r3m
 #SBATCH --nodes=1
 #SBATCH --ntasks-per-node=1
@@ -27,11 +22,8 @@
     furniture=one_leg_corner_insert \
     wandb.project=real-image-speed-compare-channels-first \
     environment=real \
-<<<<<<< HEAD
-=======
     randomness='[low,med]' \
     wandb.project=real-one_leg_corner_insert-1 \
->>>>>>> c9fe6cf7
     dryrun=false
     # wandb.project=real-one_leg_corner_insert-1 \
     # actor.loss_fn=L1Loss \