#!/bin/bash

#SBATCH -p vision-pulkitag-a6000,vision-pulkitag-3090
#SBATCH -q vision-pulkitag-free-cycles
#SBATCH --job-name=ol_state_diff
#SBATCH --nodes=1
#SBATCH --ntasks-per-node=1
#SBATCH --cpus-per-task=20
#SBATCH --mem=64GB
#SBATCH --time=00-08:00
#SBATCH --gres=gpu:1

# Run your command with the provided arguments
python -m src.train.bc +experiment=state/diffusion furniture=one_leg \
<<<<<<< HEAD
    rollout=rollout rollout.every=20 rollout.max_steps=1000 rollout.num_envs=256 \
    pred_horizon=32 action_horizon=8 obs_horizon=1 control.controller=diffik \
    demo_source='[teleop,rollout]' randomness='[low,med]' \
    training.batch_size=4096 training.actor_lr=5e-4 training.num_epochs=2000 \
=======
    rollout=rollout rollout.every=10 rollout.max_steps=1000 rollout.num_envs=256 \
    pred_horizon=32 action_horizon=4 obs_horizon=1 control.controller=diffik \
    actor.diffusion_model.down_dims='[128,256,512]' \
    demo_source='[teleop,rollout]' randomness='[low,med]' \
    training.batch_size=2048 training.actor_lr=1e-4 training.num_epochs=2000 \
>>>>>>> 3b174048
    dryrun=false<|MERGE_RESOLUTION|>--- conflicted
+++ resolved
@@ -12,16 +12,9 @@
 
 # Run your command with the provided arguments
 python -m src.train.bc +experiment=state/diffusion furniture=one_leg \
-<<<<<<< HEAD
-    rollout=rollout rollout.every=20 rollout.max_steps=1000 rollout.num_envs=256 \
-    pred_horizon=32 action_horizon=8 obs_horizon=1 control.controller=diffik \
-    demo_source='[teleop,rollout]' randomness='[low,med]' \
-    training.batch_size=4096 training.actor_lr=5e-4 training.num_epochs=2000 \
-=======
     rollout=rollout rollout.every=10 rollout.max_steps=1000 rollout.num_envs=256 \
     pred_horizon=32 action_horizon=4 obs_horizon=1 control.controller=diffik \
     actor.diffusion_model.down_dims='[128,256,512]' \
     demo_source='[teleop,rollout]' randomness='[low,med]' \
     training.batch_size=2048 training.actor_lr=1e-4 training.num_epochs=2000 \
->>>>>>> 3b174048
     dryrun=false