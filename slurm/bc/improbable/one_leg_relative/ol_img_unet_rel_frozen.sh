--- conflicted
+++ resolved
@@ -24,9 +24,4 @@
     wandb.watch_model=false \
     wandb.name=img-rel-clip-frozen-1 \
     wandb.project=ol-image-relative-1 \
-<<<<<<< HEAD
-    wandb.continue_run_id=c9x1whra \
-=======
-    wandb.continue_run_id=2qqsjq68 \
->>>>>>> e5ed581c
     dryrun=false