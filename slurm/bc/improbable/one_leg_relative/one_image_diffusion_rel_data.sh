#!/bin/bash

#SBATCH -p vision-pulkitag-a100,vision-pulkitag-v100
#SBATCH -q vision-pulkitag-free-cycles
#SBATCH --nodes=1
#SBATCH --ntasks-per-node=1
#SBATCH --cpus-per-task=20
#SBATCH --mem=256GB
#SBATCH --time=02-00:00
#SBATCH --gres=gpu:1
#SBATCH --job-name=ol_img_rel_data

export HOME=/data/scratch/ankile

python -m src.train.bc +experiment=image/diff_unet \
    actor.diffusion_model.down_dims='[128,256,512]' \
    randomness='[low,low_perturb,med,med_perturb]' \
    demo_source='[teleop,rollout]' \
    training.encoder_lr=1e-5 \
    lr_scheduler.encoder_warmup_steps=100000 \
    rollout=rollout rollout.randomness=low rollout.every=50 \
    rollout.max_steps=700 rollout.num_envs=32 \
    furniture=one_leg \
    training.ema.use=false \
    pred_horizon=32 training.batch_size=256 \
    control.control_mode=relative \
    wandb.project=ol-image-relative-1 \
<<<<<<< HEAD
    wandb.name=img-rel-data-24 \
    wandb.continue_run_id=h2sgfv04 \
=======
    wandb.name=img-rel-data-16 \
>>>>>>> e5ed581c
    dryrun=false<|MERGE_RESOLUTION|>--- conflicted
+++ resolved
@@ -25,10 +25,5 @@
     pred_horizon=32 training.batch_size=256 \
     control.control_mode=relative \
     wandb.project=ol-image-relative-1 \
-<<<<<<< HEAD
     wandb.name=img-rel-data-24 \
-    wandb.continue_run_id=h2sgfv04 \
-=======
-    wandb.name=img-rel-data-16 \
->>>>>>> e5ed581c
     dryrun=false