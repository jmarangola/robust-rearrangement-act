--- conflicted
+++ resolved
@@ -11,10 +11,5 @@
 #SBATCH --job-name=8_rl_100050_low_state
 
 python -m src.train.bc +experiment=state/scaling_100k \
-<<<<<<< HEAD
-    wandb.continue_run_id=heib4og4 \
-    training.num_epochs=5000 \
-=======
     wandb.continue_run_id=5538a555 \
->>>>>>> 37bfc2a2
     dryrun=false